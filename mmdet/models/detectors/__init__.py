--- conflicted
+++ resolved
@@ -30,9 +30,5 @@
     'FastRCNN', 'FasterRCNN', 'MaskRCNN', 'CascadeRCNN', 'HybridTaskCascade',
     'RetinaNet', 'FCOS', 'GridRCNN', 'MaskScoringRCNN', 'RepPointsDetector',
     'FOVEA', 'FSAF', 'NASFCOS', 'PointRend', 'GFL', 'CornerNet', 'PAA',
-<<<<<<< HEAD
-    'YOLOV3', 'YOLACT', 'DETR'
-=======
-    'YOLOV3', 'YOLACT', 'VFNet'
->>>>>>> 7ad44cd6
+    'YOLOV3', 'YOLACT', 'VFNet', 'DETR'
 ]