--- conflicted
+++ resolved
@@ -65,13 +65,9 @@
                  multiscale_mode='range',
                  ratio_range=None,
                  keep_ratio=True,
-<<<<<<< HEAD
+                 bbox_clip_border=True,
                  backend='cv2',
                  override=False):
-=======
-                 bbox_clip_border=True,
-                 backend='cv2'):
->>>>>>> 1989b69c
         if img_scale is None:
             self.img_scale = None
         else:
@@ -92,11 +88,8 @@
         self.multiscale_mode = multiscale_mode
         self.ratio_range = ratio_range
         self.keep_ratio = keep_ratio
-<<<<<<< HEAD
         self.override = override
-=======
         self.bbox_clip_border = bbox_clip_border
->>>>>>> 1989b69c
 
     @staticmethod
     def random_select(img_scales):
@@ -595,7 +588,6 @@
     then the cropped results are generated.
 
     Args:
-<<<<<<< HEAD
         crop_size (tuple): The relative ratio or absolute pixels of
             height and width.
         crop_type (str, optional): one of "relative_range", "relative",
@@ -609,13 +601,8 @@
             in range [crop_size[0], min(w, crop_size[1])]. Default "absolute".
         allow_negative_crop (bool, optional): Whether to allow a crop that does
             not contain any bbox area. Default False.
-=======
-        crop_size (tuple): Expected size after cropping, (h, w).
-        allow_negative_crop (bool): Whether to allow a crop that does not
-            contain any bbox area. Default to False.
         bbox_clip_border (bool, optional): Whether clip the objects outside
             the border of the image. Defaults to True.
->>>>>>> 1989b69c
 
     Note:
         - If the image is smaller than the absolute crop size, return the
@@ -630,9 +617,9 @@
 
     def __init__(self,
                  crop_size,
-<<<<<<< HEAD
                  crop_type='absolute',
-                 allow_negative_crop=False):
+                 allow_negative_crop=False,
+                 bbox_clip_border=True):
         if crop_type not in [
                 'relative_range', 'relative', 'absolute', 'absolute_range'
         ]:
@@ -643,19 +630,10 @@
                 crop_size[1], int)
         else:
             assert 0 < crop_size[0] <= 1 and 0 < crop_size[1] <= 1
-=======
-                 allow_negative_crop=False,
-                 bbox_clip_border=True):
-        assert crop_size[0] > 0 and crop_size[1] > 0
->>>>>>> 1989b69c
         self.crop_size = crop_size
         self.crop_type = crop_type
         self.allow_negative_crop = allow_negative_crop
-<<<<<<< HEAD
-
-=======
         self.bbox_clip_border = bbox_clip_border
->>>>>>> 1989b69c
         # The key correspondence from bboxes to labels and masks.
         self.bbox2label = {
             'gt_bboxes': 'gt_labels',
@@ -778,15 +756,11 @@
         return results
 
     def __repr__(self):
-<<<<<<< HEAD
         repr_str = self.__class__.__name__
         repr_str += f'(crop_size={self.crop_size}, '
         repr_str += f'crop_type={self.crop_type}, '
-        repr_str += f'allow_negative_crop={self.allow_negative_crop})'
-=======
-        repr_str = self.__class__.__name__ + f'(crop_size={self.crop_size}), '
+        repr_str += f'allow_negative_crop={self.allow_negative_crop}, '
         repr_str += f'bbox_clip_border={self.bbox_clip_border})'
->>>>>>> 1989b69c
         return repr_str
 
 
